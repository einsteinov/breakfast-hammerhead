--- conflicted
+++ resolved
@@ -143,11 +143,6 @@
 	.pull = GPIOMUX_PULL_NONE,
 };
 
-<<<<<<< HEAD
-struct qup_i2c_bus_scale {
-	u32                         client_id;
-	struct msm_bus_scale_pdata *pdata;
-=======
 /**
  * qup_i2c_clk_path_vote: data to use bus scaling driver for clock path vote
  *
@@ -162,7 +157,6 @@
 	u32                         client_hdl;
 	struct msm_bus_scale_pdata *pdata;
 	bool                        reg_err;
->>>>>>> c191923c
 };
 
 struct qup_i2c_dev {
@@ -195,11 +189,7 @@
 	struct mutex                 mlock;
 	void                         *complete;
 	int                          i2c_gpios[ARRAY_SIZE(i2c_rsrcs)];
-<<<<<<< HEAD
-	struct qup_i2c_bus_scale     bus_scale;
-=======
 	struct qup_i2c_clk_path_vote clk_path_vote;
->>>>>>> c191923c
 };
 
 #ifdef DEBUG
@@ -370,10 +360,6 @@
 {
 	struct msm_bus_vectors *paths    = NULL;
 	struct msm_bus_paths   *usecases = NULL;
-<<<<<<< HEAD
-	int ret;
-=======
->>>>>>> c191923c
 
 	if (!dev->pdata->master_id)
 		return 0;
@@ -384,39 +370,13 @@
 	if (!paths) {
 		dev_err(&pdev->dev,
 		"msm_bus_paths.paths memory allocation failed");
-<<<<<<< HEAD
-		ret = -ENOMEM;
-		goto path_init_err;
-=======
 		return -ENOMEM;
->>>>>>> c191923c
 	}
 
 	usecases = devm_kzalloc(&pdev->dev, sizeof(*usecases) * 2, GFP_KERNEL);
 	if (!usecases) {
 		dev_err(&pdev->dev,
 		"msm_bus_scale_pdata.usecases memory allocation failed");
-<<<<<<< HEAD
-		ret = -ENOMEM;
-		goto path_init_err;
-	}
-
-	dev->bus_scale.pdata = devm_kzalloc(&pdev->dev,
-					    sizeof(*dev->bus_scale.pdata),
-					    GFP_KERNEL);
-	if (!dev->bus_scale.pdata) {
-		dev_err(&pdev->dev,
-		"msm_bus_scale_pdata memory allocation failed");
-		ret = -ENOMEM;
-		goto path_init_err;
-	}
-
-	dev_info(dev->dev, "MSM_I2C_CLK_PATH_MAX_BW(dev):%d clk-freq:%d",
-			MSM_I2C_CLK_PATH_MAX_BW(dev), dev->pdata->src_clk_rate);
-	dev_info(dev->dev, "active_only:%d", dev->pdata->active_only);
-	dev_info(dev->dev, "master_id:%d", dev->pdata->master_id);
-
-=======
 		goto path_init_err;
 	}
 
@@ -429,7 +389,6 @@
 		goto path_init_err;
 	}
 
->>>>>>> c191923c
 	paths[MSM_I2C_CLK_PATH_SUSPEND] = (struct msm_bus_vectors) {
 		dev->pdata->master_id, MSM_BUS_SLAVE_EBI_CH0, 0, 0
 	};
@@ -449,11 +408,7 @@
 		.vectors   = &paths[MSM_I2C_CLK_PATH_RESUME],
 	};
 
-<<<<<<< HEAD
-	*dev->bus_scale.pdata = (struct msm_bus_scale_pdata) {
-=======
 	*dev->clk_path_vote.pdata = (struct msm_bus_scale_pdata) {
->>>>>>> c191923c
 		.active_only  = dev->pdata->active_only,
 		.name         = pdev->name,
 		.num_usecases = 2,
@@ -465,33 +420,6 @@
 path_init_err:
 	devm_kfree(&pdev->dev, paths);
 	devm_kfree(&pdev->dev, usecases);
-<<<<<<< HEAD
-	devm_kfree(&pdev->dev, dev->bus_scale.pdata);
-	dev->bus_scale.pdata = NULL;
-	return ret;
-}
-
-static inline void i2c_qup_clk_path_teardown(struct qup_i2c_dev *dev)
-{
-	if (dev->pdata->master_id)
-		msm_bus_scale_unregister_client(dev->bus_scale.client_id);
-}
-
-static inline void i2c_qup_clk_path_vote(struct qup_i2c_dev *dev)
-{
-	if (dev->pdata->master_id)
-		msm_bus_scale_client_update_request(dev->bus_scale.client_id,
-						MSM_I2C_CLK_PATH_RESUME);
-}
-
-static inline void i2c_qup_clk_path_unvote(struct qup_i2c_dev *dev)
-{
-	if (dev->pdata->master_id)
-		msm_bus_scale_client_update_request(dev->bus_scale.client_id,
-						MSM_I2C_CLK_PATH_SUSPEND);
-}
-
-=======
 	devm_kfree(&pdev->dev, dev->clk_path_vote.pdata);
 	dev->clk_path_vote.pdata = NULL;
 	return -ENOMEM;
@@ -568,41 +496,18 @@
 	}
 }
 
->>>>>>> c191923c
 static void
 qup_i2c_pwr_mgmt(struct qup_i2c_dev *dev, unsigned int state)
 {
 	dev->pwr_state = state;
 	if (state != 0) {
-<<<<<<< HEAD
-		if (!dev->pdata->active_only)
-			i2c_qup_clk_path_vote(dev);
-=======
 		i2c_qup_clk_path_postponed_register(dev);
 		if (!dev->pdata->active_only)
 			i2c_qup_clk_path_vote(dev);
 
->>>>>>> c191923c
 		clk_prepare_enable(dev->clk);
-
 		if (!dev->pdata->keep_ahb_clk_on)
 			clk_prepare_enable(dev->pclk);
-
-		if (!dev->bus_scale.client_id) {
-			dev->bus_scale.client_id =
-					msm_bus_scale_register_client(
-							dev->bus_scale.pdata);
-
-			if (!dev->bus_scale.client_id) {
-				dev_err(dev->dev,
-				     "msm_bus_scale_register_client() failed");
-			} else {
-				i2c_qup_clk_path_vote(dev);
-			}
-		}
-
-		if (!dev->pdata->active_only)
-			i2c_qup_clk_path_vote(dev);
 	} else {
 		qup_update_state(dev, QUP_RESET_STATE);
 		clk_disable_unprepare(dev->clk);
@@ -1384,11 +1289,7 @@
 	{"qcom,i2c-bus-freq", &pdata->clk_freq    , DT_REQUIRED , DT_U32 ,  0},
 	{"cell-index"       , &pdev->id           , DT_REQUIRED , DT_U32 , -1},
 	{"qcom,i2c-src-freq", &pdata->src_clk_rate, DT_SUGGESTED, DT_U32,   0},
-<<<<<<< HEAD
-	{"qcom,master-id"   , &pdata->master_id , DT_SUGGESTED, DT_U32,   0},
-=======
 	{"qcom,master-id"   , &pdata->master_id   , DT_SUGGESTED, DT_U32,   0},
->>>>>>> c191923c
 	{"qcom,scl-gpio"    , gpios               , DT_OPTIONAL , DT_GPIO, -1},
 	{"qcom,sda-gpio"    , gpios + 1           , DT_OPTIONAL , DT_GPIO, -1},
 	{"qcom,active-only" , &pdata->active_only , DT_OPTIONAL , DT_BOOL,  0},
@@ -1612,14 +1513,8 @@
 	ret = i2c_qup_clk_path_init(pdev, dev);
 	if (ret) {
 		dev_err(&pdev->dev,
-<<<<<<< HEAD
-		"Failed to initialise bus scaling for core clk voting. err:%d",
-									ret);
-		/* do not use i2c_qup_clk_path_xxx() functionality */
-=======
 		"Failed to init clock path-voting data structs. err:%d", ret);
 		/* disable i2c_qup_clk_path_xxx() functionality */
->>>>>>> c191923c
 		dev->pdata->master_id = 0;
 	}
 
@@ -1740,11 +1635,6 @@
 err_reset_failed:
 	clk_disable_unprepare(dev->clk);
 	clk_disable_unprepare(dev->pclk);
-<<<<<<< HEAD
-	if (dev->pdata->active_only)
-		i2c_qup_clk_path_vote(dev);
-=======
->>>>>>> c191923c
 	i2c_qup_clk_path_teardown(dev);
 err_gsbi_failed:
 	iounmap(dev->base);
