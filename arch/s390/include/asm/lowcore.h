/*
 *  include/asm-s390/lowcore.h
 *
 *  S390 version
 *    Copyright (C) 1999,2000 IBM Deutschland Entwicklung GmbH, IBM Corporation
 *    Author(s): Hartmut Penner (hp@de.ibm.com),
 *               Martin Schwidefsky (schwidefsky@de.ibm.com),
 *               Denis Joseph Barrow (djbarrow@de.ibm.com,barrow_dj@yahoo.com)
 */

#ifndef _ASM_S390_LOWCORE_H
#define _ASM_S390_LOWCORE_H

#define __LC_IPL_PARMBLOCK_PTR		0x0014
#define __LC_EXT_PARAMS			0x0080
#define __LC_CPU_ADDRESS		0x0084
#define __LC_EXT_INT_CODE		0x0086

#define __LC_SVC_ILC			0x0088
#define __LC_SVC_INT_CODE		0x008a
#define __LC_PGM_ILC			0x008c
#define __LC_PGM_INT_CODE		0x008e

#define __LC_PER_ATMID			0x0096
#define __LC_PER_ADDRESS		0x0098
#define __LC_PER_ACCESS_ID		0x00a1
#define __LC_AR_MODE_ID			0x00a3

#define __LC_SUBCHANNEL_ID		0x00b8
#define __LC_SUBCHANNEL_NR		0x00ba
#define __LC_IO_INT_PARM		0x00bc
#define __LC_IO_INT_WORD		0x00c0
#define __LC_MCCK_CODE			0x00e8

#define __LC_DUMP_REIPL			0x0e00

#ifndef __s390x__
#define __LC_EXT_OLD_PSW		0x0018
#define __LC_SVC_OLD_PSW		0x0020
#define __LC_PGM_OLD_PSW		0x0028
#define __LC_MCK_OLD_PSW		0x0030
#define __LC_IO_OLD_PSW			0x0038
#define __LC_EXT_NEW_PSW		0x0058
#define __LC_SVC_NEW_PSW		0x0060
#define __LC_PGM_NEW_PSW		0x0068
#define __LC_MCK_NEW_PSW		0x0070
#define __LC_IO_NEW_PSW			0x0078
#define __LC_SAVE_AREA			0x0200
#define __LC_RETURN_PSW			0x0240
#define __LC_RETURN_MCCK_PSW		0x0248
#define __LC_SYNC_ENTER_TIMER		0x0250
#define __LC_ASYNC_ENTER_TIMER		0x0258
#define __LC_EXIT_TIMER			0x0260
#define __LC_USER_TIMER			0x0268
#define __LC_SYSTEM_TIMER		0x0270
#define __LC_STEAL_TIMER		0x0278
#define __LC_LAST_UPDATE_TIMER		0x0280
#define __LC_LAST_UPDATE_CLOCK		0x0288
#define __LC_CURRENT			0x0290
#define __LC_THREAD_INFO		0x0294
#define __LC_KERNEL_STACK		0x0298
#define __LC_ASYNC_STACK		0x029c
#define __LC_PANIC_STACK		0x02a0
#define __LC_KERNEL_ASCE		0x02a4
#define __LC_USER_ASCE			0x02a8
#define __LC_USER_EXEC_ASCE		0x02ac
#define __LC_CPUID			0x02b0
#define __LC_INT_CLOCK			0x02c8
<<<<<<< HEAD
=======
#define __LC_MACHINE_FLAGS		0x02d8
>>>>>>> 6574612f
#define __LC_IRB			0x0300
#define __LC_PFAULT_INTPARM		0x0080
#define __LC_CPU_TIMER_SAVE_AREA	0x00d8
#define __LC_CLOCK_COMP_SAVE_AREA	0x00e0
#define __LC_PSW_SAVE_AREA		0x0100
#define __LC_PREFIX_SAVE_AREA		0x0108
#define __LC_AREGS_SAVE_AREA		0x0120
#define __LC_FPREGS_SAVE_AREA		0x0160
#define __LC_GPREGS_SAVE_AREA		0x0180
#define __LC_CREGS_SAVE_AREA		0x01c0
#else /* __s390x__ */
#define __LC_LAST_BREAK			0x0110
#define __LC_EXT_OLD_PSW		0x0130
#define __LC_SVC_OLD_PSW		0x0140
#define __LC_PGM_OLD_PSW		0x0150
#define __LC_MCK_OLD_PSW		0x0160
#define __LC_IO_OLD_PSW			0x0170
#define __LC_EXT_NEW_PSW		0x01b0
#define __LC_SVC_NEW_PSW		0x01c0
#define __LC_PGM_NEW_PSW		0x01d0
#define __LC_MCK_NEW_PSW		0x01e0
#define __LC_IO_NEW_PSW			0x01f0
#define __LC_SAVE_AREA			0x0200
#define __LC_RETURN_PSW			0x0280
#define __LC_RETURN_MCCK_PSW		0x0290
#define __LC_SYNC_ENTER_TIMER		0x02a0
#define __LC_ASYNC_ENTER_TIMER		0x02a8
#define __LC_EXIT_TIMER			0x02b0
#define __LC_USER_TIMER			0x02b8
#define __LC_SYSTEM_TIMER		0x02c0
#define __LC_STEAL_TIMER		0x02c8
#define __LC_LAST_UPDATE_TIMER		0x02d0
#define __LC_LAST_UPDATE_CLOCK		0x02d8
#define __LC_CURRENT			0x02e0
#define __LC_THREAD_INFO		0x02e8
#define __LC_KERNEL_STACK		0x02f0
#define __LC_ASYNC_STACK		0x02f8
#define __LC_PANIC_STACK		0x0300
#define __LC_KERNEL_ASCE		0x0308
#define __LC_USER_ASCE			0x0310
#define __LC_USER_EXEC_ASCE		0x0318
#define __LC_CPUID			0x0320
#define __LC_INT_CLOCK			0x0340
#define __LC_VDSO_PER_CPU		0x0350
<<<<<<< HEAD
=======
#define __LC_MACHINE_FLAGS		0x0358
>>>>>>> 6574612f
#define __LC_IRB			0x0380
#define __LC_PASTE			0x03c0
#define __LC_PFAULT_INTPARM		0x11b8
#define __LC_FPREGS_SAVE_AREA		0x1200
#define __LC_GPREGS_SAVE_AREA		0x1280
#define __LC_PSW_SAVE_AREA		0x1300
#define __LC_PREFIX_SAVE_AREA		0x1318
#define __LC_FP_CREG_SAVE_AREA		0x131c
#define __LC_TODREG_SAVE_AREA		0x1324
#define __LC_CPU_TIMER_SAVE_AREA	0x1328
#define __LC_CLOCK_COMP_SAVE_AREA	0x1331
#define __LC_AREGS_SAVE_AREA		0x1340
#define __LC_CREGS_SAVE_AREA		0x1380
#endif /* __s390x__ */

#ifndef __ASSEMBLY__

#include <asm/cpuid.h>
#include <asm/ptrace.h>
#include <linux/types.h>

void restart_int_handler(void);
void ext_int_handler(void);
void system_call(void);
void pgm_check_handler(void);
void mcck_int_handler(void);
void io_int_handler(void);

struct save_area_s390 {
	u32	ext_save;
	u64	timer;
	u64	clk_cmp;
	u8	pad1[24];
	u8	psw[8];
	u32	pref_reg;
	u8	pad2[20];
	u32	acc_regs[16];
	u64	fp_regs[4];
	u32	gp_regs[16];
	u32	ctrl_regs[16];
}  __attribute__((packed));

struct save_area_s390x {
	u64	fp_regs[16];
	u64	gp_regs[16];
	u8	psw[16];
	u8	pad1[8];
	u32	pref_reg;
	u32	fp_ctrl_reg;
	u8	pad2[4];
	u32	tod_reg;
	u64	timer;
	u64	clk_cmp;
	u8	pad3[8];
	u32	acc_regs[16];
	u64	ctrl_regs[16];
}  __attribute__((packed));

union save_area {
	struct save_area_s390	s390;
	struct save_area_s390x	s390x;
};

#define SAVE_AREA_BASE_S390	0xd4
#define SAVE_AREA_BASE_S390X	0x1200

#ifndef __s390x__
#define SAVE_AREA_SIZE sizeof(struct save_area_s390)
#define SAVE_AREA_BASE SAVE_AREA_BASE_S390
#else
#define SAVE_AREA_SIZE sizeof(struct save_area_s390x)
#define SAVE_AREA_BASE SAVE_AREA_BASE_S390X
#endif

struct _lowcore
{
#ifndef __s390x__
	/* 0x0000 - 0x01ff: defined by architecture */
	psw_t	restart_psw;			/* 0x0000 */
	__u32	ccw2[4];			/* 0x0008 */
	psw_t	external_old_psw;		/* 0x0018 */
	psw_t	svc_old_psw;			/* 0x0020 */
	psw_t	program_old_psw;		/* 0x0028 */
	psw_t	mcck_old_psw;			/* 0x0030 */
	psw_t	io_old_psw;			/* 0x0038 */
	__u8	pad_0x0040[0x0058-0x0040];	/* 0x0040 */
	psw_t	external_new_psw;		/* 0x0058 */
	psw_t	svc_new_psw;			/* 0x0060 */
	psw_t	program_new_psw;		/* 0x0068 */
	psw_t	mcck_new_psw;			/* 0x0070 */
	psw_t	io_new_psw;			/* 0x0078 */
	__u32	ext_params;			/* 0x0080 */
	__u16	cpu_addr;			/* 0x0084 */
	__u16	ext_int_code;			/* 0x0086 */
	__u16	svc_ilc;			/* 0x0088 */
	__u16	svc_code;			/* 0x008a */
	__u16	pgm_ilc;			/* 0x008c */
	__u16	pgm_code;			/* 0x008e */
	__u32	trans_exc_code;			/* 0x0090 */
	__u16	mon_class_num;			/* 0x0094 */
	__u16	per_perc_atmid;			/* 0x0096 */
	__u32	per_address;			/* 0x0098 */
	__u32	monitor_code;			/* 0x009c */
	__u8	exc_access_id;			/* 0x00a0 */
	__u8	per_access_id;			/* 0x00a1 */
	__u8	pad_0x00a2[0x00b8-0x00a2];	/* 0x00a2 */
	__u16	subchannel_id;			/* 0x00b8 */
	__u16	subchannel_nr;			/* 0x00ba */
	__u32	io_int_parm;			/* 0x00bc */
	__u32	io_int_word;			/* 0x00c0 */
	__u8	pad_0x00c4[0x00c8-0x00c4];	/* 0x00c4 */
	__u32	stfl_fac_list;			/* 0x00c8 */
	__u8	pad_0x00cc[0x00d4-0x00cc];	/* 0x00cc */
	__u32	extended_save_area_addr;	/* 0x00d4 */
	__u32	cpu_timer_save_area[2];		/* 0x00d8 */
	__u32	clock_comp_save_area[2];	/* 0x00e0 */
	__u32	mcck_interruption_code[2];	/* 0x00e8 */
	__u8	pad_0x00f0[0x00f4-0x00f0];	/* 0x00f0 */
	__u32	external_damage_code;		/* 0x00f4 */
	__u32	failing_storage_address;	/* 0x00f8 */
	__u8	pad_0x00fc[0x0100-0x00fc];	/* 0x00fc */
	__u32	st_status_fixed_logout[4];	/* 0x0100 */
	__u8	pad_0x0110[0x0120-0x0110];	/* 0x0110 */

	/* CPU register save area: defined by architecture */
	__u32	access_regs_save_area[16];	/* 0x0120 */
	__u32	floating_pt_save_area[8];	/* 0x0160 */
	__u32	gpregs_save_area[16];		/* 0x0180 */
	__u32	cregs_save_area[16];		/* 0x01c0 */

	/* Return psws. */
	__u32	save_area[16];			/* 0x0200 */
	psw_t	return_psw;			/* 0x0240 */
	psw_t	return_mcck_psw;		/* 0x0248 */

	/* CPU time accounting values */
	__u64	sync_enter_timer;		/* 0x0250 */
	__u64	async_enter_timer;		/* 0x0258 */
	__u64	exit_timer;			/* 0x0260 */
	__u64	user_timer;			/* 0x0268 */
	__u64	system_timer;			/* 0x0270 */
	__u64	steal_timer;			/* 0x0278 */
	__u64	last_update_timer;		/* 0x0280 */
	__u64	last_update_clock;		/* 0x0288 */

	/* Current process. */
	__u32	current_task;			/* 0x0290 */
	__u32	thread_info;			/* 0x0294 */
	__u32	kernel_stack;			/* 0x0298 */

	/* Interrupt and panic stack. */
	__u32	async_stack;			/* 0x029c */
	__u32	panic_stack;			/* 0x02a0 */

	/* Address space pointer. */
	__u32	kernel_asce;			/* 0x02a4 */
	__u32	user_asce;			/* 0x02a8 */
	__u32	user_exec_asce;			/* 0x02ac */

	/* SMP info area */
	cpuid_t	cpu_id;				/* 0x02b0 */
	__u32	cpu_nr;				/* 0x02b8 */
	__u32	softirq_pending;		/* 0x02bc */
	__u32	percpu_offset;			/* 0x02c0 */
	__u32	ext_call_fast;			/* 0x02c4 */
	__u64	int_clock;			/* 0x02c8 */
	__u64	clock_comparator;		/* 0x02d0 */
<<<<<<< HEAD
	__u8	pad_0x02d8[0x0300-0x02d8];	/* 0x02d8 */
=======
	__u32	machine_flags;			/* 0x02d8 */
	__u8	pad_0x02dc[0x0300-0x02dc];	/* 0x02dc */
>>>>>>> 6574612f

	/* Interrupt response block */
	__u8	irb[64];			/* 0x0300 */

	__u8	pad_0x0400[0x0e00-0x0400];	/* 0x0400 */

	/*
	 * 0xe00 contains the address of the IPL Parameter Information
	 * block. Dump tools need IPIB for IPL after dump.
	 * Note: do not change the position of any fields in 0x0e00-0x0f00
	 */
	__u32	ipib;				/* 0x0e00 */
	__u32	ipib_checksum;			/* 0x0e04 */

	/* Align to the top 1k of prefix area */
	__u8	pad_0x0e08[0x1000-0x0e08];	/* 0x0e08 */
#else /* !__s390x__ */
	/* 0x0000 - 0x01ff: defined by architecture */
	__u32	ccw1[2];			/* 0x0000 */
	__u32	ccw2[4];			/* 0x0008 */
	__u8	pad_0x0018[0x0080-0x0018];	/* 0x0018 */
	__u32	ext_params;			/* 0x0080 */
	__u16	cpu_addr;			/* 0x0084 */
	__u16	ext_int_code;			/* 0x0086 */
	__u16	svc_ilc;			/* 0x0088 */
	__u16	svc_code;			/* 0x008a */
	__u16	pgm_ilc;			/* 0x008c */
	__u16	pgm_code;			/* 0x008e */
	__u32	data_exc_code;			/* 0x0090 */
	__u16	mon_class_num;			/* 0x0094 */
	__u16	per_perc_atmid;			/* 0x0096 */
	addr_t	per_address;			/* 0x0098 */
	__u8	exc_access_id;			/* 0x00a0 */
	__u8	per_access_id;			/* 0x00a1 */
	__u8	op_access_id;			/* 0x00a2 */
	__u8	ar_access_id;			/* 0x00a3 */
	__u8	pad_0x00a4[0x00a8-0x00a4];	/* 0x00a4 */
	addr_t	trans_exc_code;			/* 0x00a8 */
	addr_t	monitor_code;			/* 0x00b0 */
	__u16	subchannel_id;			/* 0x00b8 */
	__u16	subchannel_nr;			/* 0x00ba */
	__u32	io_int_parm;			/* 0x00bc */
	__u32	io_int_word;			/* 0x00c0 */
	__u8	pad_0x00c4[0x00c8-0x00c4];	/* 0x00c4 */
	__u32	stfl_fac_list;			/* 0x00c8 */
	__u8	pad_0x00cc[0x00e8-0x00cc];	/* 0x00cc */
	__u32	mcck_interruption_code[2];	/* 0x00e8 */
	__u8	pad_0x00f0[0x00f4-0x00f0];	/* 0x00f0 */
	__u32	external_damage_code;		/* 0x00f4 */
	addr_t	failing_storage_address;	/* 0x00f8 */
	__u8	pad_0x0100[0x0120-0x0100];	/* 0x0100 */
	psw_t	restart_old_psw;		/* 0x0120 */
	psw_t	external_old_psw;		/* 0x0130 */
	psw_t	svc_old_psw;			/* 0x0140 */
	psw_t	program_old_psw;		/* 0x0150 */
	psw_t	mcck_old_psw;			/* 0x0160 */
	psw_t	io_old_psw;			/* 0x0170 */
	__u8	pad_0x0180[0x01a0-0x0180];	/* 0x0180 */
	psw_t	restart_psw;			/* 0x01a0 */
	psw_t	external_new_psw;		/* 0x01b0 */
	psw_t	svc_new_psw;			/* 0x01c0 */
	psw_t	program_new_psw;		/* 0x01d0 */
	psw_t	mcck_new_psw;			/* 0x01e0 */
	psw_t	io_new_psw;			/* 0x01f0 */

	/* Entry/exit save area & return psws. */
	__u64	save_area[16];			/* 0x0200 */
	psw_t	return_psw;			/* 0x0280 */
	psw_t	return_mcck_psw;		/* 0x0290 */

	/* CPU accounting and timing values. */
	__u64	sync_enter_timer;		/* 0x02a0 */
	__u64	async_enter_timer;		/* 0x02a8 */
	__u64	exit_timer;			/* 0x02b0 */
	__u64	user_timer;			/* 0x02b8 */
	__u64	system_timer;			/* 0x02c0 */
	__u64	steal_timer;			/* 0x02c8 */
	__u64	last_update_timer;		/* 0x02d0 */
	__u64	last_update_clock;		/* 0x02d8 */

	/* Current process. */
	__u64	current_task;			/* 0x02e0 */
	__u64	thread_info;			/* 0x02e8 */
	__u64	kernel_stack;			/* 0x02f0 */

	/* Interrupt and panic stack. */
	__u64	async_stack;			/* 0x02f8 */
	__u64	panic_stack;			/* 0x0300 */

	/* Address space pointer. */
	__u64	kernel_asce;			/* 0x0308 */
	__u64	user_asce;			/* 0x0310 */
	__u64	user_exec_asce;			/* 0x0318 */

	/* SMP info area */
	cpuid_t	cpu_id;				/* 0x0320 */
	__u32	cpu_nr;				/* 0x0328 */
	__u32	softirq_pending;		/* 0x032c */
	__u64	percpu_offset;			/* 0x0330 */
	__u64	ext_call_fast;			/* 0x0338 */
	__u64	int_clock;			/* 0x0340 */
	__u64	clock_comparator;		/* 0x0348 */
	__u64	vdso_per_cpu_data;		/* 0x0350 */
<<<<<<< HEAD
	__u8	pad_0x0358[0x0380-0x0358];	/* 0x0358 */
=======
	__u64	machine_flags;			/* 0x0358 */
	__u8	pad_0x0360[0x0380-0x0360];	/* 0x0360 */
>>>>>>> 6574612f

	/* Interrupt response block. */
	__u8	irb[64];			/* 0x0380 */

	/* Per cpu primary space access list */
	__u32	paste[16];			/* 0x03c0 */

	__u8	pad_0x0400[0x0e00-0x0400];	/* 0x0400 */

	/*
	 * 0xe00 contains the address of the IPL Parameter Information
	 * block. Dump tools need IPIB for IPL after dump.
	 * Note: do not change the position of any fields in 0x0e00-0x0f00
	 */
	__u64	ipib;				/* 0x0e00 */
	__u32	ipib_checksum;			/* 0x0e08 */
	__u8	pad_0x0e0c[0x11b8-0x0e0c];	/* 0x0e0c */

	/* 64 bit extparam used for pfault/diag 250: defined by architecture */
	__u64	ext_params2;			/* 0x11B8 */
	__u8	pad_0x11c0[0x1200-0x11C0];	/* 0x11C0 */

	/* CPU register save area: defined by architecture */
	__u64	floating_pt_save_area[16];	/* 0x1200 */
	__u64	gpregs_save_area[16];		/* 0x1280 */
	__u32	st_status_fixed_logout[4];	/* 0x1300 */
	__u8	pad_0x1310[0x1318-0x1310];	/* 0x1310 */
	__u32	prefixreg_save_area;		/* 0x1318 */
	__u32	fpt_creg_save_area;		/* 0x131c */
	__u8	pad_0x1320[0x1324-0x1320];	/* 0x1320 */
	__u32	tod_progreg_save_area;		/* 0x1324 */
	__u32	cpu_timer_save_area[2];		/* 0x1328 */
	__u32	clock_comp_save_area[2];	/* 0x1330 */
	__u8	pad_0x1338[0x1340-0x1338];	/* 0x1338 */
	__u32	access_regs_save_area[16];	/* 0x1340 */
	__u64	cregs_save_area[16];		/* 0x1380 */

	/* align to the top of the prefix area */
	__u8	pad_0x1400[0x2000-0x1400];	/* 0x1400 */
#endif /* !__s390x__ */
} __attribute__((packed)); /* End structure*/

#define S390_lowcore (*((struct _lowcore *) 0))
extern struct _lowcore *lowcore_ptr[];

static inline void set_prefix(__u32 address)
{
	asm volatile("spx %0" : : "m" (address) : "memory");
}

static inline __u32 store_prefix(void)
{
	__u32 address;

	asm volatile("stpx %0" : "=m" (address));
	return address;
}

#endif

#endif<|MERGE_RESOLUTION|>--- conflicted
+++ resolved
@@ -66,10 +66,7 @@
 #define __LC_USER_EXEC_ASCE		0x02ac
 #define __LC_CPUID			0x02b0
 #define __LC_INT_CLOCK			0x02c8
-<<<<<<< HEAD
-=======
 #define __LC_MACHINE_FLAGS		0x02d8
->>>>>>> 6574612f
 #define __LC_IRB			0x0300
 #define __LC_PFAULT_INTPARM		0x0080
 #define __LC_CPU_TIMER_SAVE_AREA	0x00d8
@@ -114,10 +111,7 @@
 #define __LC_CPUID			0x0320
 #define __LC_INT_CLOCK			0x0340
 #define __LC_VDSO_PER_CPU		0x0350
-<<<<<<< HEAD
-=======
 #define __LC_MACHINE_FLAGS		0x0358
->>>>>>> 6574612f
 #define __LC_IRB			0x0380
 #define __LC_PASTE			0x03c0
 #define __LC_PFAULT_INTPARM		0x11b8
@@ -285,12 +279,8 @@
 	__u32	ext_call_fast;			/* 0x02c4 */
 	__u64	int_clock;			/* 0x02c8 */
 	__u64	clock_comparator;		/* 0x02d0 */
-<<<<<<< HEAD
-	__u8	pad_0x02d8[0x0300-0x02d8];	/* 0x02d8 */
-=======
 	__u32	machine_flags;			/* 0x02d8 */
 	__u8	pad_0x02dc[0x0300-0x02dc];	/* 0x02dc */
->>>>>>> 6574612f
 
 	/* Interrupt response block */
 	__u8	irb[64];			/* 0x0300 */
@@ -394,12 +384,8 @@
 	__u64	int_clock;			/* 0x0340 */
 	__u64	clock_comparator;		/* 0x0348 */
 	__u64	vdso_per_cpu_data;		/* 0x0350 */
-<<<<<<< HEAD
-	__u8	pad_0x0358[0x0380-0x0358];	/* 0x0358 */
-=======
 	__u64	machine_flags;			/* 0x0358 */
 	__u8	pad_0x0360[0x0380-0x0360];	/* 0x0360 */
->>>>>>> 6574612f
 
 	/* Interrupt response block. */
 	__u8	irb[64];			/* 0x0380 */
